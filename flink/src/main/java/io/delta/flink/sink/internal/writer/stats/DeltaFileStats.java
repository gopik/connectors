--- conflicted
+++ resolved
@@ -2,16 +2,12 @@
 
 import java.io.IOException;
 import java.util.ArrayList;
-<<<<<<< HEAD
+
 import java.util.HashMap;
 import java.util.Map;
-import java.util.function.BiFunction;
-
+import java.util.function.Function;
 import javax.annotation.Nullable;
 
-=======
-import java.util.function.Function;
->>>>>>> 32bf823c
 import com.fasterxml.jackson.core.JsonProcessingException;
 import com.fasterxml.jackson.databind.JsonNode;
 import com.fasterxml.jackson.databind.ObjectMapper;
@@ -23,25 +19,15 @@
 import org.apache.parquet.column.statistics.LongStatistics;
 import org.apache.parquet.column.statistics.Statistics;
 import org.apache.parquet.hadoop.metadata.ColumnPath;
-<<<<<<< HEAD
 import org.apache.parquet.io.api.Binary;
+import org.apache.parquet.schema.MessageType;
 import org.apache.parquet.schema.PrimitiveType;
-import org.apache.parquet.schema.PrimitiveType.PrimitiveTypeName;
-import org.apache.parquet.schema.Type.Repetition;
-=======
-import org.apache.parquet.schema.MessageType;
 import org.apache.parquet.schema.Type;
->>>>>>> 32bf823c
 import org.slf4j.Logger;
 import org.slf4j.LoggerFactory;
 
-<<<<<<< HEAD
-
-import io.delta.standalone.types.BinaryType;
-import io.delta.standalone.types.BooleanType;
-=======
->>>>>>> 32bf823c
 import io.delta.standalone.types.DataType;
+import io.delta.standalone.types.StructField;
 import io.delta.standalone.types.StructType;
 import io.delta.standalone.util.ParquetSchemaConverter;
 
@@ -96,79 +82,42 @@
     JsonStatFactory(ObjectMapper objectMapper) {
         this.objectMapper = objectMapper;
     }
-<<<<<<< HEAD
     @Nullable
     Statistics<?> toParquetStats(
-        DataType deltaDataType,
+        PrimitiveType deltaDataType,
         JsonNode max,
         JsonNode min,
         long nullCount) throws IOException {
-        if (!typeMap.containsKey(deltaDataType.getClass())) {
-            return null;
-        }
-        switch (typeMap.get(deltaDataType.getClass())) {
+        Statistics<?> stat = Statistics.createStats(deltaDataType);
+        stat.incrementNumNulls(nullCount);
+
+        switch (deltaDataType.getPrimitiveTypeName()) {
             case BINARY:
-                Statistics<?> bs = Statistics.createStats(
-                    new PrimitiveType(
-                        Repetition.OPTIONAL,
-                        PrimitiveTypeName.BINARY, PrimitiveTypeName.BINARY.name()));
-                bs.incrementNumNulls(nullCount);
-                bs.updateStats(Binary.fromConstantByteArray(min.binaryValue()));
-                bs.updateStats(Binary.fromConstantByteArray(max.binaryValue()));
-                return bs;
+                stat.updateStats(Binary.fromConstantByteArray(min.binaryValue()));
+                stat.updateStats(Binary.fromConstantByteArray(max.binaryValue()));
+                return stat;
             case INT32:
-                Statistics<?> is = Statistics.createStats(new PrimitiveType(
-                    Repetition.OPTIONAL,
-                    PrimitiveTypeName.INT32,
-                    PrimitiveTypeName.INT32.name()
-                ));
-                is.incrementNumNulls(nullCount);
-                is.updateStats(min.intValue());
-                is.updateStats(max.intValue());
-                return is;
+                stat.updateStats(min.intValue());
+                stat.updateStats(max.intValue());
+                return stat;
             case INT64:
-                Statistics<?> ls = Statistics.createStats(new PrimitiveType(
-                    Repetition.OPTIONAL,
-                    PrimitiveTypeName.INT64,
-                    PrimitiveTypeName.INT64.name()
-                ));
-                ls.incrementNumNulls(nullCount);
-                ls.updateStats(min.longValue());
-                ls.updateStats(max.longValue());
-                return ls;
+                stat.updateStats(min.longValue());
+                stat.updateStats(max.longValue());
+                return stat;
 
             case DOUBLE:
-                Statistics<?> ds = Statistics.createStats(new PrimitiveType(
-                    Repetition.OPTIONAL,
-                    PrimitiveTypeName.DOUBLE,
-                    PrimitiveTypeName.DOUBLE.name()
-                ));
-                ds.incrementNumNulls(nullCount);
-                ds.updateStats(min.doubleValue());
-                ds.updateStats(max.doubleValue());
-                return ds;
+                stat.updateStats(min.doubleValue());
+                stat.updateStats(max.doubleValue());
+                return stat;
             case FLOAT:
-                Statistics<?> fs = Statistics.createStats(new PrimitiveType(
-                    Repetition.OPTIONAL,
-                    PrimitiveTypeName.FLOAT,
-                    PrimitiveTypeName.FLOAT.name()
-                ));
-                fs.incrementNumNulls(nullCount);
-                fs.updateStats(min.floatValue());
-                fs.updateStats(max.floatValue());
+                stat.updateStats(min.floatValue());
+                stat.updateStats(max.floatValue());
+                return stat;
         }
         return null;
     }
-    public JsonStat newJsonStat(DataType deltaDataType, Statistics<?> stat) {
-        JsonStat.LOG.info("newJsonStat: " + deltaDataType);
-        if (!typeMap.containsKey(deltaDataType.getClass())) {
-            return new JsonStatNoop(objectMapper, stat);
-        }
-        switch (typeMap.get(deltaDataType.getClass())) {
-=======
     public JsonStat newJsonStat(Statistics<?> stat) {
         switch (stat.type().getPrimitiveTypeName()) {
->>>>>>> 32bf823c
             case BINARY:
                 return new JsonStatBinary(objectMapper, (BinaryStatistics) stat);
             case INT32:
@@ -283,6 +232,7 @@
     private final ParquetFileStats stats;
     private final JsonStatFactory statFactory;
     private final MessageType messageType;
+
 
     public DeltaFileStats(StructType schema, ParquetFileStats stats) {
         this.messageType = ParquetSchemaConverter.deltaToParquet(schema);
@@ -330,20 +280,20 @@
         }
     }
     private void parseStats(
-        DataType dataType,
+        Type parquetType,
         JsonNode deltaStats,
         ArrayList<String> path,
         Map<ColumnPath, Statistics<?>> parquetStatsMap) throws IOException {
-        if (dataType instanceof StructType) {
-            for (StructField field : ((StructType) dataType).getFields()) {
+        if (!parquetType.isPrimitive()) {
+            for (Type field : parquetType.asGroupType().getFields()) {
                 path.add(field.getName());
-                parseStats(field.getDataType(), deltaStats, path, parquetStatsMap);
+                parseStats(field, deltaStats, path, parquetStatsMap);
                 path.remove(path.size() -1);
             }
         } else {
             String fieldPath = String.join("/", path);
             Statistics<?> parquetStats = statFactory.toParquetStats(
-                dataType,
+                parquetType.asPrimitiveType(),
                 deltaStats.at("/maxValues/" + fieldPath),
                 deltaStats.at("/minValues/" + fieldPath),
                 deltaStats.at("/nullCounts/" + fieldPath).asLong()
@@ -360,7 +310,7 @@
             JsonNode root = objectMapper.readTree(stats);
             long numRecords = root.at("/numRecords").asLong();
             Map<ColumnPath, Statistics<?>> parquetStats = new HashMap<>();
-            parseStats(schema, root, new ArrayList<>(), parquetStats);
+            parseStats(messageType, root, new ArrayList<>(), parquetStats);
             return new ParquetFileStats(numRecords, parquetStats);
         } catch (IOException e) {
             JsonStat.LOG.error(stats, e);
